# Python deps image, required to download dependencies and put it to the final module image (bundle)
---
image: python-dependencies
<<<<<<< HEAD
from: registry.deckhouse.io/base_images/alt:p11@sha256:e47d84424485d3674240cb2f67d3a1801b37d327e6d1eb8cc8d01be8ed3b34f3
fromCacheVersion: 20241228154106
=======
from: {{ .Images.BASE_ALT_P11 }}
>>>>>>> 034d4a84
git:
  - add: /
    to: /
    includePaths:
      - lib/python
    stageDependencies:
      setup:
        - lib/python/requirements.txt

shell:
  beforeInstall:
    - apt-get update
    - apt-get install -y python3 python3-module-pip-run
  setup:
    - pip3 install -r /lib/python/requirements.txt -t /lib/python/dist<|MERGE_RESOLUTION|>--- conflicted
+++ resolved
@@ -1,12 +1,7 @@
 # Python deps image, required to download dependencies and put it to the final module image (bundle)
 ---
 image: python-dependencies
-<<<<<<< HEAD
-from: registry.deckhouse.io/base_images/alt:p11@sha256:e47d84424485d3674240cb2f67d3a1801b37d327e6d1eb8cc8d01be8ed3b34f3
-fromCacheVersion: 20241228154106
-=======
 from: {{ .Images.BASE_ALT_P11 }}
->>>>>>> 034d4a84
 git:
   - add: /
     to: /
