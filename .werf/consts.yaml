--- conflicted
+++ resolved
@@ -5,13 +5,8 @@
 {{- $_ := set $ "BASE_SCRATCH"     "registry.deckhouse.io/base_images/scratch@sha256:653ae76965c98c8cd1c8c9ff7725316d2983986f896655b30e0f44d2f8b2dd7e" }}
 {{- $_ := set $ "BASE_ALPINE"      "registry.deckhouse.io/base_images/alpine:3.20.3@sha256:41628df7c9b935d248f64542634e7a843f9bc7f2252d7f878e77f7b79a947466" }}
 
-<<<<<<< HEAD
-# Edition module settings, default ee
-{{- $_ := set . "MODULE_EDITION" (env "MODULE_EDITION" "ee") }}
-=======
 # Edition module settings, default ce
 {{- $_ := set . "MODULE_EDITION" (env "MODULE_EDITION" "ce") }}
->>>>>>> 48ca0f52
 
 # component versions
 {{- $versions := dict }}
