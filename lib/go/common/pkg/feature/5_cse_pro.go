--- conflicted
+++ resolved
@@ -7,17 +7,5 @@
 
 package feature
 
-<<<<<<< HEAD
 const snapshotsEnabled = true
-const volumeCleanupEnabled = true
-
-func SnapshotsEnabled() bool {
-	return snapshotsEnabled
-}
-
-func VolumeCleanupEnabled() bool {
-	return volumeCleanupEnabled
-}
-=======
-const snapshotsEnabled = true
->>>>>>> b61e2e9e
+const volumeCleanupEnabled = true