//go:build ce

/*
Copyright 2025 Flant JSC
Licensed under the Apache License, Version 2.0 (the "License");
you may not use this file except in compliance with the License.
You may obtain a copy of the License at
    http://www.apache.org/licenses/LICENSE-2.0
Unless required by applicable law or agreed to in writing, software
distributed under the License is distributed on an "AS IS" BASIS,
WITHOUT WARRANTIES OR CONDITIONS OF ANY KIND, either express or implied.
See the License for the specific language governing permissions and
limitations under the License.
*/

package feature

<<<<<<< HEAD
const snapshotsEnabled = false
const volumeCleanupEnabled = false

func SnapshotsEnabled() bool {
	return snapshotsEnabled
}

func VolumeCleanupEnabled() bool {
	return volumeCleanupEnabled
}
=======
const snapshotsEnabled = false
>>>>>>> b61e2e9e
<|MERGE_RESOLUTION|>--- conflicted
+++ resolved
@@ -15,17 +15,5 @@
 
 package feature
 
-<<<<<<< HEAD
 const snapshotsEnabled = false
-const volumeCleanupEnabled = false
-
-func SnapshotsEnabled() bool {
-	return snapshotsEnabled
-}
-
-func VolumeCleanupEnabled() bool {
-	return volumeCleanupEnabled
-}
-=======
-const snapshotsEnabled = false
->>>>>>> b61e2e9e
+const volumeCleanupEnabled = false