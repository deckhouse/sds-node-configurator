name: Build and checks

on:
  schedule:
    - cron: "0 01 * * 0,3"
  pull_request:
    types: [opened, reopened, labeled, synchronize]
  push:
    branches:
      - main
  workflow_dispatch:
    inputs:
      release_branch:
        description: "Optional. Set minor version of release you want to scan. e.g.: 1.23"
        required: false
      scan_several_lastest_releases:
        description: "Optional. Whether to scan last several releases or not. true/false. For scheduled pipelines it is always true. Default is: false."
        required: false
      latest_releases_amount:
        description: "Optional. Number of latest releases to scan. Default is: 3"
        required: false
      severity:
        description: "Optional. Vulnerabilities severity to scan. Default is: UNKNOWN,LOW,MEDIUM,HIGH,CRITICAL"
        required: false

jobs:
  build_dev:
    if: github.event_name == 'pull_request'
    uses: ./.github/workflows/build_dev.yml
    secrets: inherit
  cve_scan_on_pr:
    if: github.event_name == 'pull_request'
    name: CVE scan for PR
    runs-on: [self-hosted, regular]
    needs: [build_dev]
    steps:
      - uses: actions/checkout@v4
<<<<<<< HEAD
      - uses: deckhouse/modules-actions/cve_scan@v2
=======
      - uses: deckhouse/modules-actions/cve_scan@v4
>>>>>>> 594fccfb
        with:
          tag: pr${{ github.event.number }}
          module_name: ${{ vars.MODULE_NAME }}
          dd_url: ${{ secrets.DEFECTDOJO_HOST }}
          dd_token: ${{ secrets.DEFECTDOJO_API_TOKEN }}
          prod_registry: "registry.deckhouse.io"
          prod_registry_user: "license-token"
          prod_registry_password: ${{ secrets.PROD_MODULES_READ_REGISTRY_PASSWORD }}
          dev_registry: ${{ vars.DEV_REGISTRY }}
          dev_registry_user: ${{ vars.DEV_MODULES_REGISTRY_LOGIN }}
          dev_registry_password: ${{ secrets.DEV_MODULES_REGISTRY_PASSWORD }}
          deckhouse_private_repo: ${{ secrets.DECKHOUSE_PRIVATE_REPO }}
          severity: "HIGH,CRITICAL"
  cve_scan:
    if: github.event_name != 'pull_request'
    name: Regular CVE scan
    runs-on: [self-hosted, regular]
    steps:
      - uses: actions/checkout@v4
<<<<<<< HEAD
      - name: Sets env vars for manual run
        run: |
          echo "MODULE_IMAGE_TAG=${{ github.event.inputs.release_branch || 'main' }}" >> $GITHUB_ENV
        if: github.event_name != 'workflow_dispatch'
      - uses: deckhouse/modules-actions/cve_scan@v2
=======
      - uses: deckhouse/modules-actions/cve_scan@v4
>>>>>>> 594fccfb
        with:
          tag: ${{ github.event.inputs.release_branch || github.event.repository.default_branch }}
          module_name: ${{ vars.MODULE_NAME }}
          dd_url: ${{ secrets.DEFECTDOJO_HOST }}
          dd_token: ${{ secrets.DEFECTDOJO_API_TOKEN }}
          prod_registry: "registry.deckhouse.io"
          prod_registry_user: "license-token"
          prod_registry_password: ${{ secrets.PROD_MODULES_READ_REGISTRY_PASSWORD }}
          dev_registry: ${{ vars.DEV_REGISTRY }}
          dev_registry_user: ${{ vars.DEV_MODULES_REGISTRY_LOGIN }}
          dev_registry_password: ${{ secrets.DEV_MODULES_REGISTRY_PASSWORD }}
          deckhouse_private_repo: ${{ secrets.DECKHOUSE_PRIVATE_REPO }}
          scan_several_lastest_releases: ${{ github.event.inputs.scan_several_lastest_releases }}
          latest_releases_amount: ${{ github.event.inputs.latest_releases_amount || '3' }}
          severity: ${{ github.event.inputs.severity }}<|MERGE_RESOLUTION|>--- conflicted
+++ resolved
@@ -35,11 +35,7 @@
     needs: [build_dev]
     steps:
       - uses: actions/checkout@v4
-<<<<<<< HEAD
-      - uses: deckhouse/modules-actions/cve_scan@v2
-=======
       - uses: deckhouse/modules-actions/cve_scan@v4
->>>>>>> 594fccfb
         with:
           tag: pr${{ github.event.number }}
           module_name: ${{ vars.MODULE_NAME }}
@@ -59,15 +55,7 @@
     runs-on: [self-hosted, regular]
     steps:
       - uses: actions/checkout@v4
-<<<<<<< HEAD
-      - name: Sets env vars for manual run
-        run: |
-          echo "MODULE_IMAGE_TAG=${{ github.event.inputs.release_branch || 'main' }}" >> $GITHUB_ENV
-        if: github.event_name != 'workflow_dispatch'
-      - uses: deckhouse/modules-actions/cve_scan@v2
-=======
       - uses: deckhouse/modules-actions/cve_scan@v4
->>>>>>> 594fccfb
         with:
           tag: ${{ github.event.inputs.release_branch || github.event.repository.default_branch }}
           module_name: ${{ vars.MODULE_NAME }}
