name: Go tests for images

env:
  GO_BUILD_TAGS: "ee ce se seplus csepro"

on:
  pull_request:
  push:
    branches:
      - main

jobs:
  test:
    name: Go tests for images
    runs-on: [self-hosted, regular]

    steps:
      - name: Checkout repository
        uses: actions/checkout@v2

      - name: Setup Go environment
        uses: actions/setup-go@v5
        with:
<<<<<<< HEAD
          go-version: '1.24.2'
=======
          go-version: "1.23.6"
>>>>>>> 82f6a07b

      - name: Run Go tests
        run: |
          basedir=$(pwd)
          failed='false'
          for i in $(find images -type f -name '*_test.go');do
            dir=$(echo $i | sed 's/[a-z_A-Z0-9-]*_test.go$//')
            cd $basedir/$dir
            # check all editions
            for edition in $GO_BUILD_TAGS ;do
              echo "Running tests in $dir (edition: $edition)"
              go test -v -tags $edition
              if [ $? -ne 0 ]; then
                echo "Tests failed in $dir (edition: $edition)"
                failed='true'
              fi
            done
          done
          if [ $failed == 'true' ]; then
            exit 1
          fi<|MERGE_RESOLUTION|>--- conflicted
+++ resolved
@@ -21,11 +21,7 @@
       - name: Setup Go environment
         uses: actions/setup-go@v5
         with:
-<<<<<<< HEAD
           go-version: '1.24.2'
-=======
-          go-version: "1.23.6"
->>>>>>> 82f6a07b
 
       - name: Run Go tests
         run: |
