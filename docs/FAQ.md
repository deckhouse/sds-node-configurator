---
title: "The sds-node-configurator module: FAQ"
description: "Deckhouse Kubernetes Platform. The sds-node-configurator module. Common questions and answers."
---

{{< alert level="warning" >}}
The module is guaranteed to work only with stock kernels that are shipped with the [supported distributions](https://deckhouse.io/documentation/v1/supported_versions.html#linux).

The module may work with other kernels or distributions, but its stable operation and availability of all features is not guaranteed.
{{< /alert >}}

## Why does creating BlockDevice and LVMVolumeGroup resources in a cluster fail?

- In most cases, the creation of BlockDevice resources fails because the existing devices fail filtering by the controller. Make sure that your devices meet the [requirements](./usage.html#the-conditions-the-controller-imposes-on-the-device).

- Creating LVMVolumeGroup resources may fail due to the absence of BlockDevice resources in the cluster, as their names are used in the LVMVolumeGroup specification.

- If the BlockDevice resources are present and the LVMVolumeGroup resources are not, make sure the existing `LVM Volume Group` on the node has the special tag `storage.deckhouse.io/enabled=true` attached.

## I have deleted the LVMVolumeGroup resource, but the resource and its `Volume Group` are still there. What do I do?

Such a situation is possible in two cases:

1. The `Volume Group` contains `LV`.

   The controller does not take responsibility for removing LV from the node, so if there are any logical volumes in the `Volume Group` created by the resource, you need to manually delete them on the node. After this, both the resource and the `Volume Group` (along with the `PV`) will be deleted automatically.

2. The resource has an annotation `storage.deckhouse.io/deletion-protection`.

   This annotation protects the resource from deletion and, as a result, the `Volume Group` created by it. You need to remove the annotation manually with the command:

   ```shell
   kubectl annotate lvg %lvg-name% storage.deckhouse.io/deletion-protection-
   ```

   After the command is executed, both the LVMVolumeGroup resource and `Volume Group` will be deleted automatically.

## I'm trying to create a `Volume Group` using the LVMVolumeGroup resource, but I'm not getting anywhere. Why?

Most likely, your resource fails controller validation even if it has passed the Kubernetes validation successfully.
The exact cause of the failure can be found in the `status.message` field of the resource.
You can also refer to the controller's logs.

The problem usually stems from incorrectly-defined BlockDevice resources. Make sure these resources meet the following requirements:

- The `Consumable` field is set to `true`.
- For a `Volume Group` of the `Local` type, the specified BlockDevice resources belong to the same node.<!-- > - For a `Volume Group` of the `Shared` type, the specified BlockDevice is the only resource. -->
- The current names of the BlockDevice resources are specified.

A full list of expected values can be found in the [CR reference](./cr.html) of the LVMVolumeGroup resource.

## What happens if I unplug one of the devices in a `Volume Group`? Will the linked LVMVolumeGroup resource be deleted?

The LVMVolumeGroup resource will persist as long as the corresponding `Volume Group` exists. As long as at least one device exists, the `Volume Group` will be there, albeit in an unhealthy state.
Note that these issues will be reflected in the resource's `status`.

Once the unplugged device is plugged back in and reactivated, the `LVM Volume Group` will regain its functionality while the corresponding LVMVolumeGroup resource will also be updated to reflect the current state.

## How to transfer control of an existing `LVM Volume Group` on the node to the controller?

Add the LVM tag `storage.deckhouse.io/enabled=true` to the LVM Volume Group on the node:

```shell
vgchange myvg-0 --addtag storage.deckhouse.io/enabled=true
```

## How do I get the controller to stop monitoring the `LVM Volume Group` on the node?

Delete the `storage.deckhouse.io/enabled=true` LVM tag for the target `Volume Group` on the node:

```shell
vgchange myvg-0 --deltag storage.deckhouse.io/enabled=true
```

The controller will then stop tracking the selected `Volume Group` and delete the associated LVMVolumeGroup resource automatically.

## I haven't added the `storage.deckhouse.io/enabled=true` LVM tag to the `Volume Group`, but it is there. How is this possible?

<<<<<<< HEAD
This can happen if you created the `LVM Volume Group` using the LVMVolumeGroup resource, in which case the controller will automatically add this LVM tag to the created `LVM Volume Group`. This is also possible if the `Volume Group` or its `Thin-pool` already had the `linstor-*` LVM tag of the `linstor` module.

When you switch from the `linstor` module to the `sds-node-configurator` and `sds-drbd` modules, the `linstor-*` LVM tags are automatically replaced with the `storage.deckhouse.io/enabled=true` LVM tag in the `Volume Group`. This way, the `sds-node-configurator` gains control over these `Volume Groups`.

## How to use the LVMVolumeGroupSet resource to create LVMVolumeGroup?

To create an LVMVolumeGroup using the LVMVolumeGroupSet resource, you need to specify node selectors and a template for the LVMVolumeGroup resources in the LVMVolumeGroupSet specification. Currently, only the `PerNode` strategy is supported. With this strategy, the controller will create one LVMVolumeGroup resource from the template for each node that matches the selector.

Example of an LVMVolumeGroupSet specification:

```yaml
apiVersion: storage.deckhouse.io/v1alpha1
kind: LVMVolumeGroupSet
metadata:
  name: my-lvm-volume-group-set
  labels:
    my-label: my-value
spec:
  strategy: PerNode
  nodeSelector:
    matchLabels:
      node-role.kubernetes.io/worker: ""
  lvmVolumeGroupTemplate:
    metadata:
      labels:
        my-label-for-lvg: my-value-for-lvg
    spec:
      type: Local
      blockDeviceSelector:
        matchLabels:
          status.blockdevice.storage.deckhouse.io/model: <model>
      actualVGNameOnTheNode: <actual-vg-name-on-the-node>
```
=======
This can happen if you created the `LVM Volume Group` using the `LVMVolumeGroup` resource, in which case the controller will automatically add this LVM tag to the created `LVM Volume Group`. This is also possible if the `Volume Group` or its `Thin-pool` already had the `linstor-*` LVM tag of the `linstor` module.

When you switch from the `linstor` module to the `sds-node-configurator` and `sds-drbd` modules, the `linstor-*` LVM tags are automatically replaced with the `storage.deckhouse.io/enabled=true` LVM tag in the `Volume Group`. This way, the `sds-node-configurator` gains control over these `Volume Groups`.

## Which labels are added by the controller to BlockDevice resources

* status.blockdevice.storage.deckhouse.io/type - LVM type

* status.blockdevice.storage.deckhouse.io/fstype - filesystem type

* status.blockdevice.storage.deckhouse.io/pvuuid - PV UUID

* status.blockdevice.storage.deckhouse.io/vguuid - VG UUID

* status.blockdevice.storage.deckhouse.io/partuuid - partition UUID

* status.blockdevice.storage.deckhouse.io/lvmvolumegroupname - resource name

* status.blockdevice.storage.deckhouse.io/actualvgnameonthenode - actual VG name on the node

* status.blockdevice.storage.deckhouse.io/wwn - WWN (World Wide Name) identifier for the device

* status.blockdevice.storage.deckhouse.io/serial - device serial number

* status.blockdevice.storage.deckhouse.io/size - size

* status.blockdevice.storage.deckhouse.io/model - device model

* status.blockdevice.storage.deckhouse.io/rota - whether it is a rotational device

* status.blockdevice.storage.deckhouse.io/hotplug - hot-plug capability

* status.blockdevice.storage.deckhouse.io/machineid - ID of the server on which the block device is installed
>>>>>>> a86d32fe
<|MERGE_RESOLUTION|>--- conflicted
+++ resolved
@@ -76,7 +76,6 @@
 
 ## I haven't added the `storage.deckhouse.io/enabled=true` LVM tag to the `Volume Group`, but it is there. How is this possible?
 
-<<<<<<< HEAD
 This can happen if you created the `LVM Volume Group` using the LVMVolumeGroup resource, in which case the controller will automatically add this LVM tag to the created `LVM Volume Group`. This is also possible if the `Volume Group` or its `Thin-pool` already had the `linstor-*` LVM tag of the `linstor` module.
 
 When you switch from the `linstor` module to the `sds-node-configurator` and `sds-drbd` modules, the `linstor-*` LVM tags are automatically replaced with the `storage.deckhouse.io/enabled=true` LVM tag in the `Volume Group`. This way, the `sds-node-configurator` gains control over these `Volume Groups`.
@@ -110,10 +109,36 @@
           status.blockdevice.storage.deckhouse.io/model: <model>
       actualVGNameOnTheNode: <actual-vg-name-on-the-node>
 ```
-=======
-This can happen if you created the `LVM Volume Group` using the `LVMVolumeGroup` resource, in which case the controller will automatically add this LVM tag to the created `LVM Volume Group`. This is also possible if the `Volume Group` or its `Thin-pool` already had the `linstor-*` LVM tag of the `linstor` module.
 
-When you switch from the `linstor` module to the `sds-node-configurator` and `sds-drbd` modules, the `linstor-*` LVM tags are automatically replaced with the `storage.deckhouse.io/enabled=true` LVM tag in the `Volume Group`. This way, the `sds-node-configurator` gains control over these `Volume Groups`.
+## How to use the LVMVolumeGroupSet resource to create LVMVolumeGroup?
+
+To create an LVMVolumeGroup using the LVMVolumeGroupSet resource, you need to specify node selectors and a template for the LVMVolumeGroup resources in the LVMVolumeGroupSet specification. Currently, only the `PerNode` strategy is supported. With this strategy, the controller will create one LVMVolumeGroup resource from the template for each node that matches the selector.
+
+Example of an LVMVolumeGroupSet specification:
+
+```yaml
+apiVersion: storage.deckhouse.io/v1alpha1
+kind: LVMVolumeGroupSet
+metadata:
+  name: my-lvm-volume-group-set
+  labels:
+    my-label: my-value
+spec:
+  strategy: PerNode
+  nodeSelector:
+    matchLabels:
+      node-role.kubernetes.io/worker: ""
+  lvmVolumeGroupTemplate:
+    metadata:
+      labels:
+        my-label-for-lvg: my-value-for-lvg
+    spec:
+      type: Local
+      blockDeviceSelector:
+        matchLabels:
+          status.blockdevice.storage.deckhouse.io/model: <model>
+      actualVGNameOnTheNode: <actual-vg-name-on-the-node>
+```
 
 ## Which labels are added by the controller to BlockDevice resources
 
@@ -143,5 +168,4 @@
 
 * status.blockdevice.storage.deckhouse.io/hotplug - hot-plug capability
 
-* status.blockdevice.storage.deckhouse.io/machineid - ID of the server on which the block device is installed
->>>>>>> a86d32fe
+* status.blockdevice.storage.deckhouse.io/machineid - ID of the server on which the block device is installed