--- conflicted
+++ resolved
@@ -75,10 +75,7 @@
 	log.Info(fmt.Sprintf("[main] OS/Arch:Go OS/Arch:%s/%s ", goruntime.GOOS, goruntime.GOARCH))
 
 	log.Info(fmt.Sprintf("[main] Feature SnapshotsEnabled: %t", feature.SnapshotsEnabled()))
-<<<<<<< HEAD
 	log.Info(fmt.Sprintf("[main] Feature VolumeCleanupEnabled: %t", feature.VolumeCleanupEnabled()))
-=======
->>>>>>> 48ca0f52
 
 	log.Info("[main] CfgParams has been successfully created")
 	log.Info(fmt.Sprintf("[main] %s = %s", config.LogLevel, cfgParams.Loglevel))
@@ -240,14 +237,7 @@
 		os.Exit(1)
 	}
 
-<<<<<<< HEAD
-	if feature.SnapshotsEnabled() {
-		log.Info("[main] Snapshot feature is enabled. Adding LLVS reconciler")
-		addLLVSReconciler(mgr, log, metrics, sdsCache, cfgParams)
-	}
-=======
 	addLLVSReconciler(mgr, log, metrics, sdsCache, cfgParams)
->>>>>>> 48ca0f52
 
 	if err = mgr.AddHealthzCheck("healthz", healthz.Ping); err != nil {
 		log.Error(err, "[main] unable to mgr.AddHealthzCheck")
