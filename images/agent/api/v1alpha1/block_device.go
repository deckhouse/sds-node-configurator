/*
Copyright 2023 Flant JSC

Licensed under the Apache License, Version 2.0 (the "License");
you may not use this file except in compliance with the License.
You may obtain a copy of the License at

    http://www.apache.org/licenses/LICENSE-2.0

Unless required by applicable law or agreed to in writing, software
distributed under the License is distributed on an "AS IS" BASIS,
WITHOUT WARRANTIES OR CONDITIONS OF ANY KIND, either express or implied.
See the License for the specific language governing permissions and
limitations under the License.
*/

package v1alpha1

import (
<<<<<<< HEAD
	"k8s.io/apimachinery/pkg/api/resource"

=======
	"k8s.io/api/policy/v1beta1"
	"k8s.io/apimachinery/pkg/api/resource"
>>>>>>> db462129
	metav1 "k8s.io/apimachinery/pkg/apis/meta/v1"
)

// BlockDevice empty block device
type BlockDevice struct {
	metav1.TypeMeta   `json:",inline"`
	metav1.ObjectMeta `json:"metadata,omitempty"`

	Status BlockDeviceStatus `json:"status"`
}

// BlockDeviceList contains a list of empty block device
type BlockDeviceList struct {
	metav1.TypeMeta `json:",inline"`
	metav1.ListMeta `json:"metadata"`
	Items           []BlockDevice `json:"items"`
}

type BlockDeviceStatus struct {
	Type                  string            `json:"type"`
<<<<<<< HEAD
	FsType                string            `json:"fsType"`
=======
	FsType                v1beta1.FSType    `json:"fsType"`
>>>>>>> db462129
	NodeName              string            `json:"nodeName"`
	Consumable            bool              `json:"consumable"`
	PVUuid                string            `json:"pvUUID"`
	VGUuid                string            `json:"vgUUID"`
	PartUUID              string            `json:"partUUID"`
	LvmVolumeGroupName    string            `json:"lvmVolumeGroupName"`
	ActualVGNameOnTheNode string            `json:"actualVGNameOnTheNode"`
	Wwn                   string            `json:"wwn"`
	Serial                string            `json:"serial"`
	Path                  string            `json:"path"`
	Size                  resource.Quantity `json:"size"`
	Model                 string            `json:"model"`
	Rota                  bool              `json:"rota"`
	HotPlug               bool              `json:"hotPlug"`
	MachineID             string            `json:"machineId"`
}<|MERGE_RESOLUTION|>--- conflicted
+++ resolved
@@ -17,13 +17,7 @@
 package v1alpha1
 
 import (
-<<<<<<< HEAD
 	"k8s.io/apimachinery/pkg/api/resource"
-
-=======
-	"k8s.io/api/policy/v1beta1"
-	"k8s.io/apimachinery/pkg/api/resource"
->>>>>>> db462129
 	metav1 "k8s.io/apimachinery/pkg/apis/meta/v1"
 )
 
@@ -44,11 +38,7 @@
 
 type BlockDeviceStatus struct {
 	Type                  string            `json:"type"`
-<<<<<<< HEAD
 	FsType                string            `json:"fsType"`
-=======
-	FsType                v1beta1.FSType    `json:"fsType"`
->>>>>>> db462129
 	NodeName              string            `json:"nodeName"`
 	Consumable            bool              `json:"consumable"`
 	PVUuid                string            `json:"pvUUID"`
